[package]
name = "wasmcloud"
version = "1.0.2"
description = "wasmCloud host runtime"
default-run = "wasmcloud"

authors.workspace = true
categories.workspace = true
edition.workspace = true
license.workspace = true
repository.workspace = true

[workspace.package]
authors = ["The wasmCloud Team"]
categories = ["wasm"]
edition = "2021"
license = "Apache-2.0"
repository = "https://github.com/wasmCloud/wasmCloud"

[badges.maintenance]
status = "actively-developed"

[features]
providers = [
    "dep:redis",
    "dep:wasmcloud-provider-blobstore-azure",
    "dep:wasmcloud-provider-blobstore-fs",
    "dep:wasmcloud-provider-blobstore-s3",
    "dep:wasmcloud-provider-http-client",
    "dep:wasmcloud-provider-http-server",
    "dep:wasmcloud-provider-keyvalue-redis",
    "dep:wasmcloud-provider-keyvalue-vault",
    "dep:wasmcloud-provider-lattice-controller",
    "dep:wasmcloud-provider-messaging-kafka",
    "dep:wasmcloud-provider-messaging-nats",
    "dep:wasmcloud-provider-sqldb-postgres",
    "dep:wasmcloud-provider-sdk",
    "dep:wasmcloud-provider-wadm",
]
default = ["providers"]

[[bin]]
name = "blobstore-azure-provider"
required-features = ["providers"]

[[bin]]
name = "blobstore-fs-provider"
required-features = ["providers"]

[[bin]]
name = "blobstore-s3-provider"
required-features = ["providers"]

[[bin]]
name = "http-server-provider"
required-features = ["providers"]

[[bin]]
name = "http-client-provider"
required-features = ["providers"]

[[bin]]
name = "keyvalue-redis-provider"
required-features = ["providers"]

[[bin]]
name = "keyvalue-vault-provider"
required-features = ["providers"]

[[bin]]
name = "lattice-controller-provider"
required-features = ["providers"]

[[bin]]
name = "messaging-kafka-provider"
required-features = ["providers"]

[[bin]]
name = "messaging-nats-provider"
required-features = ["providers"]

[[bin]]
<<<<<<< HEAD
name = "wadm-provider"
=======
name = "sqldb-postgres-provider"
>>>>>>> 7f0ac03e
required-features = ["providers"]

[profile.release]
strip = true
opt-level = "z"
lto = true

[dependencies]
anyhow = { workspace = true }
clap = { workspace = true, features = [
    "color",
    "derive",
    "env",
    "error-context",
    "help",
    "std",
    "suggestions",
    "usage",
] }
nkeys = { workspace = true }
redis = { workspace = true, optional = true }
tokio = { workspace = true, features = ["macros", "rt-multi-thread", "signal"] }
tracing = { workspace = true } # TODO: revisit the 'release_max_level_info' feature https://github.com/wasmCloud/wasmCloud/issues/468
wasmcloud-core = { workspace = true, features = ["otel"] }
wasmcloud-host = { workspace = true }
wasmcloud-provider-blobstore-azure = { workspace = true, optional = true }
wasmcloud-provider-blobstore-fs = { workspace = true, optional = true }
wasmcloud-provider-blobstore-s3 = { workspace = true, optional = true }
wasmcloud-provider-http-client = { workspace = true, optional = true }
wasmcloud-provider-http-server = { workspace = true, optional = true }
wasmcloud-provider-keyvalue-redis = { workspace = true, optional = true }
wasmcloud-provider-keyvalue-vault = { workspace = true, optional = true }
wasmcloud-provider-lattice-controller = { workspace = true, optional = true }
wasmcloud-provider-messaging-kafka = { workspace = true, optional = true }
wasmcloud-provider-messaging-nats = { workspace = true, optional = true }
<<<<<<< HEAD
wasmcloud-provider-wadm = { workspace = true, optional = true }
=======
wasmcloud-provider-sqldb-postgres = { workspace = true, optional = true }
>>>>>>> 7f0ac03e
wasmcloud-provider-sdk = { workspace = true, features = [
    "otel",
], optional = true }
wasmcloud-tracing = { workspace = true, features = ["otel"] }

[dev-dependencies]
async-nats = { workspace = true }
bytes = { workspace = true }
base64 = { workspace = true }
futures = { workspace = true }
http-body-util = { workspace = true }
hyper = { workspace = true }
hyper-util = { workspace = true, features = ["server-auto", "tokio"] }
once_cell = { workspace = true }
provider-archive = { workspace = true }
rand = { workspace = true }
redis = { workspace = true, features = [
    "aio",
    "connection-manager",
    "tokio-comp",
] }
reqwest = { workspace = true, features = ["json", "rustls-tls"] }
rmp-serde = { workspace = true }
serde = { workspace = true }
serde_bytes = { workspace = true }
serde_json = { workspace = true }
tempfile = { workspace = true }
test-components = { workspace = true }
tokio = { workspace = true, features = ["time"] }
tokio-stream = { workspace = true }
tracing-subscriber = { workspace = true, features = [
    "ansi",
    "env-filter",
    "fmt",
    "json",
    "std",
] }
url = { workspace = true }
uuid = { workspace = true }
vaultrs = { workspace = true, features = ["rustls"] }
wascap = { workspace = true }
wasmcloud-control-interface = { workspace = true }
wasmcloud-core = { workspace = true, features = [
    "reqwest",
    "rustls-native-certs",
] }
wasmcloud-test-util = { workspace = true }
wrpc-interface-http = { workspace = true, features = ["hyper"] }
wrpc-transport = { workspace = true }
wrpc-transport-nats = { workspace = true }
wrpc-types = { workspace = true }

[workspace]
members = ["crates/*"]

[workspace.dependencies]
anyhow = { version = "1", default-features = false }
assert-json-diff = { version = "2", default-features = false }
async-compression = { version = "0.3", default-features = false }
async-nats = { version = "0.33", default-features = false }
async-trait = { version = "0.1", default-features = false }
aws-config = { version = "1.5", default-features = false }
aws-sdk-s3 = { version = "1.30", default-features = false }
aws-smithy-runtime = { version = "1.3", default-features = false }
axum = { version = "0.7", default-features = false }
axum-server = { version = "0.6", default-features = false }
azure_core = { version = "0.20", default-features = false }
azure_storage = { version = "0.20", default-features = false }
azure_storage_blobs = { version = "0.20", default-features = false }
bigdecimal = { version = "0.4", default-features = false }
bit-vec = { version = "0.6", default-features = false }
base64 = { version = "0.22", default-features = false }
bytes = { version = "1", default-features = false }
cap-std = { version = "3", default-features = false }
cargo_metadata = { version = "0.18", default-features = false }
cargo_toml = { version = "0.15", default-features = false }
cbindgen = { version = "0.25", default-features = false }
chrono = { version = "0.4", default-features = false }
cidr = { version = "0.2", default-features = false }
claims = { version = "0.7", default-features = false }
clap = { version = "4", default-features = false }
clap_complete = { version = "4", default-features = false }
cloudevents-sdk = { version = "0.7", default-features = false }
command-group = { version = "5", default-features = false }
config = { version = "0.13", default-features = false }
console = { version = "0.15", default-features = false }
dashmap = { version = "5", default-features = false }
data-encoding = { version = "2", default-features = false }
deadpool-postgres = { version = "0.13", default-features = false }
dialoguer = { version = "0.10", default-features = false }
dirs = { version = "5", default-features = false }
futures = { version = "0.3", default-features = false }
geo-types = { version = "0.7", default-features = false }
heck = { version = "0.5", default-features = false }
hex = { version = "0.4", default-features = false }
http = { version = "1", default-features = false, features = ["std"] }
http-body = { version = "1", default-features = false }
http-body-util = { version = "0.1", default-features = false }
humantime = { version = "2", default-features = false }
hyper = { version = "1", default-features = false }
hyper-rustls = { version = "0.27", default-features = false }
hyper-util = { version = "0.1", default-features = false }
ignore = { version = "0.4", default-features = false }
indicatif = { version = "0.17", default-features = false }
names = { version = "0.14", default-features = false }
nix = { version = "0.27", default-features = false }
nkeys = { version = "0.4", default-features = false }
normpath = { version = "1", default-features = false }
notify = { version = "6", default-features = false }
nuid = { version = "0.4", default-features = false }
num = { version = "0.4", default-features = false }
oci-distribution = { version = "0.11", default-features = false }
oci-wasm = { version = "0.0.4", default-features = false }
once_cell = { version = "1", default-features = false }
opentelemetry = { version = "0.23", default-features = false }
opentelemetry-appender-tracing = { version = "0.4", default-features = false }
opentelemetry-nats = { version = "0.1", path = "./crates/opentelemetry-nats", default-features = false }
opentelemetry-otlp = { version = "0.16", default-features = false }
opentelemetry_sdk = { version = "0.23", default-features = false }
path-absolutize = { version = "3", default-features = false }
path-clean = { version = "1", default-features = false }
pg_bigdecimal = { version = "0.1", default-features = false }
postgres-types = { version = "0.2", default-features = false }
provider-archive = { version = "^0.10.2", path = "./crates/provider-archive", default-features = false }
quote = { version = "1", default-features = false }
rand = { version = "0.8", default-features = false }
redis = { version = "0.25", default-features = false }
regex = { version = "1", default-features = false }
reqwest = { version = "0.12", default-features = false }
ring = { version = "0.17", default-features = false }
rmp-serde = { version = "1", default-features = false }
rmpv = { version = "1", default-features = false }
rskafka = { version = "0.5", default-features = false }
rustls = { version = "0.23", default-features = false }
rustls-native-certs = { version = "0.7", default-features = false }
rustls-pemfile = { version = "2", default-features = false }
sanitize-filename = { version = "0.4", default-features = false }
semver = { version = "1", default-features = false }
serde = { version = "1", default-features = false }
serde-transcode = { version = "1", default-features = false }
serde_bytes = { version = "0.11", default-features = false }
serde_cbor = { version = "0.11", default-features = false }
serde_json = { version = "1", default-features = false }
serde_with = { version = "3", default-features = false }
serde_yaml = { version = "0.9", default-features = false }
serial_test = { version = "0.9", default-features = false }
sha2 = { version = "0.10", default-features = false }
sysinfo = { version = "0.27", default-features = false }
tempfile = { version = "3", default-features = false }
term-table = { version = "1", default-features = false }
termcolor = { version = "1", default-features = false }
# TODO(joonas): point testcontainers to a real version once 0.16.8 is released
# so that https://github.com/testcontainers/testcontainers-rs/pull/633 is included.
testcontainers = { git = "https://github.com/testcontainers/testcontainers-rs.git", rev = "cb65ec251ba1fadca33d5dfc810c34bef3b5528b", default-features = false }
test-components = { version = "0", path = "./tests/components", default-features = false }
test-case = { version = "3", default-features = false }
thiserror = { version = "1", default-features = false }
time = { version = "0.3", default-features = false }
tokio = { version = "1", default-features = false }
tokio-postgres = { version = "0.7", default-features = false }
tokio-postgres-rustls = { version = "0.12", default-features = false }
tokio-stream = { version = "0.1", default-features = false }
tokio-tar = { version = "0.3", default-features = false }
tokio-util = { version = "0.7", default-features = false }
toml = { version = "0.8", default-features = false }
tower = { version = "0.4", default-features = false }
tower-http = { version = "0.5", default-features = false }
tracing = { version = "0.1", default-features = false }
tracing-futures = { version = "0.2", default-features = false }
tracing-opentelemetry = { version = "0.24", default-features = false }
tracing-subscriber = { version = "0.3", default-features = false }
ulid = { version = "1", default-features = false }
url = { version = "2", default-features = false }
uuid = { version = "1", default-features = false }
vaultrs = { version = "0.7", default-features = false }
wadm = { version = "0.12", default-features = false }
wadm-types = { version = "0.1", default-features = false }
walkdir = { version = "2", default-features = false }
warp = { version = "0.3", default-features = false }
wascap = { version = "0.15", path = "./crates/wascap", default-features = false }
wash-cli = { version = "0", path = "./crates/wash-cli", default-features = false }
wash-lib = { version = "^0.21.0", path = "./crates/wash-lib", default-features = false }
wasm-encoder = { version = "0.208", default-features = false }
wasm-gen = { version = "0.1", default-features = false }
wasmcloud-component = { version = "0", path = "crates/component", default-features = false }
wasmcloud-component-adapters = { version = "0.9", default-features = false }
wasmcloud-control-interface = { version = "1.0.0", path = "./crates/control-interface", default-features = false }
wasmcloud-core = { version = "^0.6.0", path = "./crates/core", default-features = false }
wasmcloud-host = { version = "0", path = "./crates/host", default-features = false }
wasmcloud-provider-blobstore-azure = { version = "*", path = "./crates/provider-blobstore-azure", default-features = false }
wasmcloud-provider-blobstore-fs = { version = "*", path = "./crates/provider-blobstore-fs", default-features = false }
wasmcloud-provider-blobstore-s3 = { version = "*", path = "./crates/provider-blobstore-s3", default-features = false }
wasmcloud-provider-http-client = { version = "*", path = "./crates/provider-http-client", default-features = false }
wasmcloud-provider-http-server = { version = "*", path = "./crates/provider-http-server", default-features = false }
wasmcloud-provider-keyvalue-redis = { version = "*", path = "./crates/provider-keyvalue-redis", default-features = false }
wasmcloud-provider-keyvalue-vault = { version = "*", path = "./crates/provider-keyvalue-vault", default-features = false }
wasmcloud-provider-lattice-controller = { version = "*", path = "./crates/provider-lattice-controller", default-features = false }
wasmcloud-provider-messaging-kafka = { version = "*", path = "./crates/provider-messaging-kafka", default-features = false }
wasmcloud-provider-messaging-nats = { version = "*", path = "./crates/provider-messaging-nats", default-features = false }
wasmcloud-provider-wadm = { version = "*", path = "./crates/provider-wadm", default-features = false }
wasmcloud-provider-sdk = { version = "^0.5.0", path = "./crates/provider-sdk", default-features = false }
wasmcloud-provider-sqldb-postgres = { version = "*", path = "./crates/provider-sqldb-postgres", default-features = false }
wasmcloud-runtime = { version = "0", path = "./crates/runtime", default-features = false }
wasmcloud-test-util = { version = "^0.2.0", path = "./crates/test-util", default-features = false }
wasmcloud-tracing = { version = "^0.4.0", path = "./crates/tracing", default-features = false }
wasmparser = { version = "0.202", default-features = false }
wasmtime = { version = "20", default-features = false }
wasmtime-wasi = { version = "20", default-features = false }
wasmtime-wasi-http = { version = "20", default-features = false }
wasmtime-wit-bindgen = { version = "20", default-features = false }
wat = { version = "1", default-features = false }
webpki-roots = { version = "0.26", default-features = false }
weld-codegen = { version = "0.7", default-features = false }
which = { version = "4", default-features = false }
wit-bindgen = { version = "0.24", default-features = false }
wit-bindgen-core = { version = "0.24", default-features = false }
wit-bindgen-go = { version = "0.24", default-features = false }
wit-bindgen-wrpc = { version = "0.3.7", default-features = false }
wit-component = { version = "0.202", default-features = false }
wit-parser = { version = "0.202", default-features = false }
wrpc-interface-blobstore = { version = "0.16", default-features = false }
wrpc-interface-http = { version = "0.22", default-features = false }
wrpc-runtime-wasmtime = { version = "0.16", default-features = false }
wrpc-transport = { version = "0.24.3", default-features = false }
wrpc-transport-nats = { version = "0.21", default-features = false }
wrpc-types = { version = "0.6", default-features = false }<|MERGE_RESOLUTION|>--- conflicted
+++ resolved
@@ -80,11 +80,11 @@
 required-features = ["providers"]
 
 [[bin]]
-<<<<<<< HEAD
 name = "wadm-provider"
-=======
+required-features = ["providers"]
+
+[[bin]]
 name = "sqldb-postgres-provider"
->>>>>>> 7f0ac03e
 required-features = ["providers"]
 
 [profile.release]
@@ -93,6 +93,7 @@
 lto = true
 
 [dependencies]
+wasmcloud-provider-wadm = { workspace = true, optional = true }
 anyhow = { workspace = true }
 clap = { workspace = true, features = [
     "color",
@@ -120,11 +121,7 @@
 wasmcloud-provider-lattice-controller = { workspace = true, optional = true }
 wasmcloud-provider-messaging-kafka = { workspace = true, optional = true }
 wasmcloud-provider-messaging-nats = { workspace = true, optional = true }
-<<<<<<< HEAD
-wasmcloud-provider-wadm = { workspace = true, optional = true }
-=======
 wasmcloud-provider-sqldb-postgres = { workspace = true, optional = true }
->>>>>>> 7f0ac03e
 wasmcloud-provider-sdk = { workspace = true, features = [
     "otel",
 ], optional = true }
