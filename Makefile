--- conflicted
+++ resolved
@@ -29,13 +29,8 @@
 ##@ Testing
 
 test: ## Run unit test suite
-<<<<<<< HEAD
 	@$(CARGO) nextest run $(CARGO_TEST_TARGET) --no-fail-fast --bin wash
 	@$(CARGO) nextest run $(CARGO_TEST_TARGET) --no-fail-fast -p wash-lib
-=======
-	@$(CARGO) nextest run --no-fail-fast --bin wash
-	@$(CARGO) nextest run --no-fail-fast -p wash-lib
->>>>>>> 0b2f0d3c
 
 test-watch: ## Run unit tests continously, can optionally specify a target test filter.
 	@$(CARGO) watch -- $(CARGO) nextest run $(TARGET)
@@ -49,11 +44,7 @@
 	@$(CARGO) watch -- $(MAKE) test-integration
 
 test-unit: ## Run one or more unit tests
-<<<<<<< HEAD
 	@$(CARGO) nextest run $(CARGO_TEST_TARGET)
-=======
-	@$(CARGO) nextest run
->>>>>>> 0b2f0d3c
 
 test-unit-watch: ## Run tests continuously
 	@$(CARGO) watch -- $(MAKE) test-unit
